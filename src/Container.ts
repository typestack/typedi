--- conflicted
+++ resolved
@@ -87,17 +87,12 @@
      */
     static getMany<T>(id: Token<T>): T[];
 
-<<<<<<< HEAD
-        this.applyPropertyHandlers(type, service.instance);
-        return service.instance as T;
-=======
     /**
      * Gets all instances registered in the container of the given service identifier.
      * Used when service defined with multiple: true flag.
      */
     static getMany<T>(id: string|Token<T>): T[] {
         return this.globalInstance.getMany(id as any);
->>>>>>> 43ebb5de
     }
 
     /**
@@ -170,19 +165,8 @@
     /**
      * Helper method that imports given services.
      */
-<<<<<<< HEAD
-    private static applyPropertyHandlers(target: Function, instance: { [key: string]: any }) {
-        this.handlers.forEach(handler => {
-            if (typeof handler.index === "number") return;
-            if (handler.object.constructor !== target && !(target.prototype instanceof handler.object.constructor))
-                return;
-
-            instance[handler.propertyName] = handler.value();
-        });
-=======
     static import(services: Function[]): Container {
         return this;
->>>>>>> 43ebb5de
     }
 
 }